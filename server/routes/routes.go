--- conflicted
+++ resolved
@@ -299,22 +299,13 @@
 
 	router.Post("/restore-to", func(c *fiber.Ctx) error {
 		var b struct {
-<<<<<<< HEAD
 			DBID        string `json:"dbID"`
 			Commit_hash string `json:"commit_hash"`
-=======
-			DBID       string `json:"dbID"`
-			CommitHash string `json:"commit_hash"`
->>>>>>> 949e8371
 		}
 		if err := c.BodyParser(&b); err != nil || b.DBID == "" || b.Commit_hash == "" {
 			return c.Status(400).JSON(fiber.Map{"error": "DBID required"})
 		}
-<<<<<<< HEAD
 		out, err := runCLI([]string{"restore-to", b.DBID, b.Commit_hash})
-=======
-		out, err := runCLI([]string{"restore-to", b.DBID, b.CommitHash})
->>>>>>> 949e8371
 		if err != nil {
 			return c.Status(500).JSON(fiber.Map{"error": err.Error(), "output": out})
 		}

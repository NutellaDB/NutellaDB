package dbcli

import (
	"bytes"
	"compress/zlib"
	"crypto/sha1"
	"db/database"
	"encoding/binary"
	"encoding/hex"
	"encoding/json"
	"fmt"
	"io"
	"log"
	"os"
	"path/filepath"
	"sort"
	"strconv"
	"strings"
	"time"

	"github.com/google/uuid"
	"github.com/spf13/cobra"
)

type PackObject struct {
	Type       int    // 1=commit, 2=tree, 3=blob, 4=delta (ref delta), 7=obj_delta (offset delta)
	Data       []byte // object data or delta instructions
	Size       int    // size of the object
	BaseObjID  string // base object SHA for ref delta
	BaseOffset int64  // base object offset for offset delta
}

// DeltaOperation represents a single delta operation (copy or insert)
type DeltaOperation struct {
	IsCopy bool   // true for copy operation, false for insert
	Offset int    // source offset for copy
	Size   int    // size of data to copy
	Data   []byte // data to insert (for insert operation)
}

// Root command for the CLI
var RootCmd = &cobra.Command{
	Use:   "dbcli",
	Short: "CLI for managing the database",
	Long:  "A Command Line Interface (CLI) for managing collections and data in the custom database application.",
}

// Execute runs the root command
func Execute() {
	if err := RootCmd.Execute(); err != nil {
		fmt.Fprintf(os.Stderr, "Error executing CLI: %v\n", err)
		os.Exit(1)
	}
}

func computeDelta(base, target []byte) []byte {
	// Delta format:
	// - First 4 bytes: size of source (base) content
	// - Next 4 bytes: size of target content
	// - Followed by a series of instructions (copy or insert)

	result := new(bytes.Buffer)

	// Write source size (base content size)
	binary.Write(result, binary.LittleEndian, uint32(len(base)))

	// Write target size
	binary.Write(result, binary.LittleEndian, uint32(len(target)))

	// Compute the operations needed to transform base into target
	// This is a simplified implementation of the delta algorithm
	// A real implementation would use a more efficient algorithm to find common substrings
	ops := computeDeltaOperations(base, target)

	// Write operations to the delta
	for _, op := range ops {
		if op.IsCopy {
			// Copy instruction starts with a byte where:
			// MSB is 1, followed by which of the next 4 bytes are present for offset and size
			// Then follow the offset and size bytes
			cmd := byte(0x80) // Set MSB to 1 for copy

			// Determine which bytes we need for offset
			offsetBytes := make([]byte, 0, 4)
			tempOffset := op.Offset
			for i := 0; i < 4; i++ {
				if tempOffset > 0 || i == 0 {
					offsetBytes = append(offsetBytes, byte(tempOffset&0xFF))
					tempOffset >>= 8
					cmd |= (1 << i) // Set bit to indicate this byte is present
				}
			}

			// Determine which bytes we need for size
			sizeBytes := make([]byte, 0, 3)
			tempSize := op.Size
			for i := 0; i < 3; i++ {
				if tempSize > 0 || i == 0 {
					sizeBytes = append(sizeBytes, byte(tempSize&0xFF))
					tempSize >>= 8
					cmd |= (1 << (i + 4)) // Offset by 4 to use the size bits
				}
			}

			// Write the command byte
			result.WriteByte(cmd)

			// Write offset bytes
			result.Write(offsetBytes)

			// Write size bytes
			result.Write(sizeBytes)
		} else {
			// Insert instruction:
			// Single byte with size (max 127 bytes per insert)
			// For larger inserts, split into multiple instructions

			data := op.Data
			for len(data) > 0 {
				chunkSize := len(data)
				if chunkSize > 127 {
					chunkSize = 127
				}

				// Write size byte (0-127)
				result.WriteByte(byte(chunkSize))

				// Write the data
				result.Write(data[:chunkSize])

				// Move to next chunk
				data = data[chunkSize:]
			}
		}
	}

	return result.Bytes()
}

func computeDeltaOperations(base, target []byte) []DeltaOperation {
	// This is a simplified approach. A real implementation would use
	// rolling hashes or suffix arrays for more efficient matching.

	var operations []DeltaOperation
	targetIndex := 0

	for targetIndex < len(target) {
		// Try to find a matching sequence in base
		bestMatchLen := 0
		bestMatchOffset := 0

		// Look for longest matching sequence
		// For simplicity, we use a brute force approach
		// A real implementation would use a more efficient algorithm
		if len(target)-targetIndex >= 4 { // Only look for matches of at least 4 bytes
			for baseIndex := 0; baseIndex < len(base); baseIndex++ {
				// Calculate max possible match length from this position
				maxMatchLen := 0
				for i := 0; i < min(len(base)-baseIndex, len(target)-targetIndex); i++ {
					if base[baseIndex+i] == target[targetIndex+i] {
						maxMatchLen++
					} else {
						break
					}
				}

				// If this match is better than our previous best, update
				if maxMatchLen > bestMatchLen {
					bestMatchLen = maxMatchLen
					bestMatchOffset = baseIndex
				}
			}
		}

		if bestMatchLen >= 4 { // Only use copy if match is at least 4 bytes
			// Add a copy operation
			operations = append(operations, DeltaOperation{
				IsCopy: true,
				Offset: bestMatchOffset,
				Size:   bestMatchLen,
			})
			targetIndex += bestMatchLen
		} else {
			// Find how many bytes don't match
			insertStart := targetIndex
			for targetIndex < len(target) {
				// Check if we can find a match of at least 4 bytes
				if targetIndex+4 <= len(target) {
					found := false
					for baseIndex := 0; baseIndex < len(base); baseIndex++ {
						if baseIndex+4 <= len(base) {
							matches := 0
							for i := 0; i < 4; i++ {
								if base[baseIndex+i] == target[targetIndex+i] {
									matches++
								} else {
									break
								}
							}
							if matches == 4 {
								found = true
								break
							}
						}
					}
					if found {
						break
					}
				}
				targetIndex++
				if targetIndex-insertStart >= 127 {
					// Maximum insert size in one operation, break here
					break
				}
			}

			// Add an insert operation
			operations = append(operations, DeltaOperation{
				IsCopy: false,
				Data:   target[insertStart:targetIndex],
			})
		}
	}

	return operations
}

func applyDelta(base, delta []byte) ([]byte, error) {
	if len(delta) < 8 {
		return nil, fmt.Errorf("delta too short")
	}

	// Read source size from first 4 bytes
	srcSize := binary.LittleEndian.Uint32(delta[0:4])
	if int(srcSize) != len(base) {
		return nil, fmt.Errorf("base size mismatch: expected %d, got %d", srcSize, len(base))
	}

	// Read target size from next 4 bytes
	targetSize := binary.LittleEndian.Uint32(delta[4:8])

	// Allocate result buffer
	result := make([]byte, 0, targetSize)

	// Process delta instructions
	i := 8 // Start after the header
	for i < len(delta) {
		cmd := delta[i]
		i++

		if cmd == 0 {
			// Reserved for future use
			return nil, fmt.Errorf("unexpected delta command 0")
		} else if cmd&0x80 != 0 {
			// Copy operation (MSB is set)
			offset := 0
			size := 0

			// Read offset (if corresponding bit is set)
			for j := 0; j < 4; j++ {
				if cmd&(1<<j) != 0 {
					offset |= int(delta[i]) << (j * 8)
					i++
				}
			}

			// Read size (if corresponding bit is set)
			for j := 0; j < 3; j++ {
				if cmd&(1<<(j+4)) != 0 {
					size |= int(delta[i]) << (j * 8)
					i++
				}
			}

			// If size is 0, use a special case of 0x10000
			if size == 0 {
				size = 0x10000
			}

			// Validate offset and size
			if offset+size > len(base) {
				return nil, fmt.Errorf("invalid copy operation: offset=%d, size=%d, base_len=%d",
					offset, size, len(base))
			}

			// Copy data from base
			result = append(result, base[offset:offset+size]...)
		} else {
			// Insert operation (copy from delta)
			size := int(cmd)
			if i+size > len(delta) {
				return nil, fmt.Errorf("invalid insert operation: size=%d, remaining=%d",
					size, len(delta)-i)
			}

			// Copy data from delta
			result = append(result, delta[i:i+size]...)
			i += size
		}
	}

	// Verify we produced the expected target size
	if len(result) != int(targetSize) {
		return nil, fmt.Errorf("result size mismatch: expected %d, got %d", targetSize, len(result))
	}

	return result, nil
}

// min returns the minimum of two integers
func min(a, b int) int {
	if a < b {
		return a
	}
	return b
}

func writeDeltaObject(baseObjID string, delta []byte) (string, error) {
	// Format: "delta <base-sha> <size>\0<delta-data>"
	header := fmt.Sprintf("delta %s %d\u0000", baseObjID, len(delta))
	store := append([]byte(header), delta...)

	// Compute SHA of the combined content
	hash := sha1.Sum(store)
	sha := fmt.Sprintf("%x", hash)

	// Build path to store the delta object
	dir := sha[:2]
	name := sha[2:]
	objPath := filepath.Join(".nutella", "objects", dir, name)

	// Ensure directory exists
	if err := os.MkdirAll(filepath.Join(".nutella", "objects", dir), 0755); err != nil {
		return "", fmt.Errorf("error creating object directory: %w", err)
	}

	// Compress and write the object
	var buf bytes.Buffer
	w := zlib.NewWriter(&buf)
	_, _ = w.Write(store)
	w.Close()

	if err := os.WriteFile(objPath, buf.Bytes(), 0644); err != nil {
		return "", fmt.Errorf("error writing delta object: %w", err)
	}

	return sha, nil
}

// Command to create a new database
var createDBCmd = &cobra.Command{
	Use:   "create-db",
	Short: "Create a new database",
	Run: func(cmd *cobra.Command, args []string) {
		dbUUID, err := uuid.NewRandom()
		if err != nil {
			log.Fatalf("failed to generate uuid: %v", err)
		}
		dbSuffix := strings.Split(dbUUID.String(), "-")[0]
		dbID := fmt.Sprintf("db_%s", dbSuffix)
		fmt.Println("Database ID:", dbID)

		basePath := filepath.Join(".", "files", dbID)

		os.RemoveAll(basePath)

		db, err := database.NewDatabase(basePath, dbID)
		if err != nil {
			log.Fatalf("Error creating database: %v", err)
		}

		if err := db.Close(); err != nil {
			log.Fatalf("Error closing database: %v", err)
		}

		fmt.Println("Database created successfully!")
	},
}

var packObjectsCmd = &cobra.Command{
	Use:   "pack <dbID>",
	Short: "Pack loose objects into a packfile",
	Long:  "This command packs loose objects in the repository into a packfile to save space",
	Args:  cobra.ExactArgs(1),
	Run: func(cmd *cobra.Command, args []string) {
		dbID := args[0]
		basePath, _ := filepath.Abs(filepath.Join("files", dbID))

		// Change to the database directory
		if err := os.Chdir(basePath); err != nil {
			fmt.Fprintf(os.Stderr, "Error changing directory: %v\n", err)
			os.Exit(1)
		}

		// Create a packfile
		packID := time.Now().Format("20060102-150405")
		packName := fmt.Sprintf("pack-%s", packID)
		packPath := filepath.Join(".nutella", "objects", "pack")

		// Ensure pack directory exists
		if err := os.MkdirAll(packPath, 0755); err != nil {
			fmt.Fprintf(os.Stderr, "Error creating pack directory: %v\n", err)
			os.Exit(1)
		}

		// Find all loose objects
		objectsDir := filepath.Join(".nutella", "objects")
		var objects []string

		// Walk the objects directory to find loose objects
		err := filepath.Walk(objectsDir, func(path string, info os.FileInfo, err error) error {
			if err != nil {
				return err
			}

			// Skip directories and pack files
			if info.IsDir() || strings.Contains(path, "pack") {
				return nil
			}

			// Get the object ID from the path
			dir := filepath.Base(filepath.Dir(path))
			file := filepath.Base(path)
			if len(dir) == 2 && len(file) == 38 {
				objects = append(objects, dir+file)
			}

			return nil
		})

		if err != nil {
			fmt.Fprintf(os.Stderr, "Error scanning objects: %v\n", err)
			os.Exit(1)
		}

		if len(objects) == 0 {
			fmt.Println("No loose objects found to pack")
			return
		}

		fmt.Printf("Found %d objects to pack\n", len(objects))

		// Sort objects by type and then by path to improve delta compression
		// In a real implementation, you'd sort them in a way that maximizes delta compression

		// Create a packfile
		packFile, err := os.Create(filepath.Join(packPath, packName+".pack"))
		if err != nil {
			fmt.Fprintf(os.Stderr, "Error creating packfile: %v\n", err)
			os.Exit(1)
		}
		defer packFile.Close()

		// Write pack header: "PACK" signature, version (2), and number of objects
		packFile.Write([]byte("PACK"))
		binary.Write(packFile, binary.BigEndian, uint32(2)) // Version
		binary.Write(packFile, binary.BigEndian, uint32(len(objects)))

		// Create index file
		indexFile, err := os.Create(filepath.Join(packPath, packName+".idx"))
		if err != nil {
			fmt.Fprintf(os.Stderr, "Error creating index file: %v\n", err)
			os.Exit(1)
		}
		defer indexFile.Close()

		// Write index header: the format depends on your implementation
		// For simplicity, we'll use a simple format: list of (sha, offset) pairs

		// Process objects
		for i, objID := range objects {
			// Read the object
			objData := readObject(objID)

			// Record the offset in the packfile
			offset, _ := packFile.Seek(0, io.SeekCurrent)

			// Write the object to the packfile
			// In a real implementation, you'd use delta compression between objects
			// For simplicity, we'll just write them as-is
			packFile.Write(objData)

			// Write the index entry
			binary.Write(indexFile, binary.BigEndian, objID)
			binary.Write(indexFile, binary.BigEndian, uint64(offset))

			if i%100 == 0 {
				fmt.Printf("Packed %d/%d objects\n", i, len(objects))
			}
		}

		fmt.Printf("Successfully packed %d objects into %s\n", len(objects), packName)

		// In a real implementation, you'd add an option to remove the loose objects
		// after successful packing
	},
}

// Command to create a collection in a database
var createCollectionCmd = &cobra.Command{
	Use:   "create-collection [dbID] [name] [order]",
	Short: "Create a new collection in the specified database",
	Args:  cobra.ExactArgs(3),
	Run: func(cmd *cobra.Command, args []string) {
		dbID := args[0]
		name := args[1]
		orderStr := args[2]

		order, err := strconv.Atoi(orderStr)
		if err != nil || order < 3 {
			log.Fatalf("Invalid order value '%s'. Order must be an integer >= 3.", orderStr)
		}

		basePath := filepath.Join(".", "files", dbID)

		db, err := database.LoadDatabase(basePath)
		if err != nil {
			log.Fatalf("Error loading database: %v", err)
		}
		defer db.Close()

		if err := db.CreateCollection(name, order); err != nil {
			log.Fatalf("Error creating collection: %v", err)
		}

		fmt.Printf("Collection '%s' created successfully in database '%s'.\n", name, dbID)
	},
}

// Command to insert a key-value pair into a collection
var insertCmd = &cobra.Command{
	Use:   "insert [dbID] [collection] [key] [value]",
	Short: "Insert a key-value pair into a collection in the specified database",
	Long:  "This command inserts a key-value pair into the specified collection within the given database.",
	Args:  cobra.ExactArgs(4),
	Run: func(cmd *cobra.Command, args []string) {
		dbID := args[0]
		collName := args[1]
		key := args[2]
		value := args[3]

		basePath := filepath.Join(".", "files", dbID)

		db, err := database.LoadDatabase(basePath)
		if err != nil {
			log.Fatalf("Error loading database '%s': %v", dbID, err)
		}
		defer db.Close()

		coll, err := db.GetCollection(collName)
		if err != nil {
			log.Fatalf("Error getting collection '%s': %v", collName, err)
		}

		coll.InsertKV(key, value)

		fmt.Printf("Inserted key '%s' with value '%s' into collection '%s' in database '%s'.\n", key, value, collName, dbID)
	},
}

// Command to find a key in a collection
var findKeyCmd = &cobra.Command{
	Use:   "find [dbID] [collection] [key]",
	Short: "Find a key in a collection",
	Args:  cobra.ExactArgs(3),
	Run: func(cmd *cobra.Command, args []string) {
		dbID := args[0]
		collName := args[1]
		key := args[2]

		basePath := filepath.Join(".", "files", dbID)

		db, err := database.LoadDatabase(basePath)
		if err != nil {
			log.Fatalf("Error loading database '%s': %v", dbID, err)
		}
		defer db.Close()

		coll, err := db.GetCollection(collName)
		if err != nil {
			log.Fatalf("Error getting collection '%s': %v", collName, err)
		}

		coll.FindKey(key) // FindKey is called directly on the B-tree
	},
}

// Command to update a key-value pair in a collection
var updateCmd = &cobra.Command{
	Use:   "update [dbID] [collection] [key] [new_value]",
	Short: "Update the value of an existing key in a collection",
	Args:  cobra.ExactArgs(4),
	Run: func(cmd *cobra.Command, args []string) {
		dbID := args[0]
		collName := args[1]
		key := args[2]
		newValue := args[3]

		basePath := filepath.Join(".", "files", dbID)

		db, err := database.LoadDatabase(basePath)
		if err != nil {
			log.Fatalf("Error loading database '%s': %v", dbID, err)
		}
		defer db.Close()

		coll, err := db.GetCollection(collName)
		if err != nil {
			log.Fatalf("Error getting collection '%s': %v", collName, err)
		}

		coll.UpdateKV(key, newValue) // UpdateKV is called directly on the B-tree
	},
}

// Command to delete a key from a collection
var deleteCmd = &cobra.Command{
	Use:   "delete [dbID] [collection] [key]",
	Short: "Delete a key from a collection",
	Args:  cobra.ExactArgs(3),
	Run: func(cmd *cobra.Command, args []string) {
		dbID := args[0]
		collName := args[1]
		key := args[2]

		basePath := filepath.Join(".", "files", dbID)

		db, err := database.LoadDatabase(basePath)
		if err != nil {
			log.Fatalf("Error loading database '%s': %v", dbID, err)
		}
		defer db.Close()

		coll, err := db.GetCollection(collName)
		if err != nil {
			log.Fatalf("Error getting collection '%s': %v", collName, err)
		}

		coll.DeleteKey(key) // DeleteKey is called directly on the B-tree
	},
}

// Command to initialize a new nutella-like repository inside a database folder.
var handleInitCmd = &cobra.Command{
	Use:   "init [dbID]",
	Short: "Initialize a new nutella directory",
	Long:  "This command initializes a new nutella directory in the specified database folder.",
	Args:  cobra.ExactArgs(1),
	Run: func(cmd *cobra.Command, args []string) {
		database.HandleInit(args[0])
	},
}

// var handleStartServer = &cobra.Command{
// 	Use:   "startserver",
// 	Short: "Start the NutellaDB server",
// 	// koi API docs likhdo
// 	Long: "Starts the NutellaDB server as an API [see /docs for API documentation]",
// 	Run:  server.Server,
// }

// commitMessage will hold the commit message from the "-m" flag.
var commitMessage string

// Command to commit all changes and store the snapshot.
var handleCommitAllCmd = &cobra.Command{
	Use:   "commit-all <dbID>",
	Short: "Recursively hash files, create a tree and commit object for the given db",
	Long: `This command does the following:
  1. Uses the provided dbID to locate the repository at "./files/<dbID>".
  2. Loads ignore patterns from .nutignore.
  3. Recursively hashes all files in the repository (ignoring .nutella and matching ignore patterns).
  4. Writes a tree object for the entire directory structure.
  5. Creates and stores a commit object with the provided commit message.
  6. Stores the resulting commit hash, commit message, and a timestamp in snapshots.json with a unique UUID key.`,
	Args: cobra.ExactArgs(1),
	Run: func(cmd *cobra.Command, args []string) {
		dbID := args[0]
		basePath, _ := filepath.Abs(filepath.Join("files", dbID))

		// Verify that the repository exists.
		if _, err := os.Stat(filepath.Join(basePath, ".nutella")); os.IsNotExist(err) {
			fmt.Fprintf(os.Stderr, "Error: repository not found at %s. Please run 'init' first.\n", basePath)
			os.Exit(1)
		}

		// Change current working directory to the repository base.
		if err := os.Chdir(basePath); err != nil {
			fmt.Fprintf(os.Stderr, "Error changing directory to %s: %s\n", basePath, err)
			os.Exit(1)
		}

		if commitMessage == "" {
			fmt.Fprintf(os.Stderr, "Error: commit message cannot be empty. Usage: commit-all <dbID> -m \"<message>\"\n")
			os.Exit(1)
		}

		// Load ignore patterns from .nutignore.
		ignores, err := loadGitignore()
		if err != nil {
			fmt.Fprintf(os.Stderr, "Error reading .nutignore: %s\n", err)
			os.Exit(1)
		}

		// Create tree recursively from the repository directory.
		treeSha, err := writeTreeRecursive(".", ".", ignores)
		if err != nil {
			fmt.Fprintf(os.Stderr, "Error writing tree: %s\n", err)
			os.Exit(1)
		}

		sha, msg, err := createAndStoreCommit(treeSha, commitMessage)
		if err != nil {
			fmt.Fprintf(os.Stderr, "Error storing commit: %s\n", err)
			os.Exit(1)
		}

		// Store the commit snapshot using the relative path.
		if err := storeSnapshot(sha, commitMessage); err != nil {
			fmt.Fprintf(os.Stderr, "Error storing snapshot: %s\n", err)
			os.Exit(1)
		}

		fmt.Println(sha)
		fmt.Println(msg)
	},
}

// createAndStoreCommit creates a commit object with the given tree SHA and commit message.
// It returns the computed commit hash.
func createAndStoreCommit(treeSha, message string) (string, string, error) {
	commitContent := fmt.Sprintf("tree %s\n\n%s\n", treeSha, message)
	header := fmt.Sprintf("commit %d\u0000", len(commitContent))
	store := append([]byte(header), []byte(commitContent)...)
	hash := sha1.Sum(store)
	sha := fmt.Sprintf("%x", hash)

	// Build path to store the commit object under .nutella/objects.
	dir := sha[:2]
	name := sha[2:]
	path := filepath.Join(".nutella", "objects", dir, name)

<<<<<<< HEAD
	if err := os.MkdirAll(filepath.Join(".nutella", "objects", dir), 0755); err != nil {
		return "", fmt.Errorf("Error creating commit directory: %w", err)
=======
	if err := os.MkdirAll(filepath.Join(".nut", "objects", dir), 0755); err != nil {
		return "", "", fmt.Errorf("Error creating commit directory: %w", err)
>>>>>>> b11251b2
	}

	var buf bytes.Buffer
	w := zlib.NewWriter(&buf)
	_, _ = w.Write(store)
	w.Close()

	if err := os.WriteFile(path, buf.Bytes(), 0644); err != nil {
		return "", "", fmt.Errorf("Error writing commit: %w", err)
	}
	return sha, message, nil
}

// Snapshot represents a single commit snapshot.
type Snapshot struct {
	Commit    string `json:"commit"`
	Message   string `json:"message"`
	Timestamp string `json:"timestamp"`
}

// storeSnapshot updates the snapshots.json file (in the .nutella folder) by adding
// a new entry keyed by a UUID containing the commit hash, commit message, and the current timestamp.
func storeSnapshot(commitHash, commitMsg string) error {
	// Since we've already changed to the repository base, use a relative path.
	snapshotsPath := filepath.Join(".nutella", "snapshots.json")

	// Read existing snapshots file.
	var snapshots map[string]Snapshot
	data, err := os.ReadFile(snapshotsPath)
	if err != nil {
		// If file doesn't exist or cannot be read, start with an empty map.
		snapshots = make(map[string]Snapshot)
	} else {
		if err := json.Unmarshal(data, &snapshots); err != nil {
			// If unmarshalling fails, start fresh.
			snapshots = make(map[string]Snapshot)
		}
	}

	// Generate a new UUID as the key.
	id := uuid.New().String()
	// Use RFC3339 format for the timestamp.
	timestamp := time.Now().Format(time.RFC3339)

	// Append new snapshot with commit hash, message, and timestamp.
	snapshots[id] = Snapshot{
		Commit:    commitHash,
		Message:   commitMsg,
		Timestamp: timestamp,
	}

	// Marshal back to JSON.
	updatedData, err := json.MarshalIndent(snapshots, "", "  ")
	if err != nil {
		return fmt.Errorf("Error marshalling snapshots: %w", err)
	}

	// Write updated JSON back to snapshots.json.
	if err := os.WriteFile(snapshotsPath, updatedData, 0644); err != nil {
		return fmt.Errorf("Error writing snapshots file: %w", err)
	}
	return nil
}

// loadGitignore reads the .nutignore file and returns the list of ignore patterns.
func loadGitignore() ([]string, error) {
	data, err := os.ReadFile(".nutignore")
	if os.IsNotExist(err) {
		return []string{}, nil
	}
	if err != nil {
		return nil, err
	}

	lines := strings.Split(string(data), "\n")
	var patterns []string
	for _, line := range lines {
		line = strings.TrimSpace(line)
		if line == "" || strings.HasPrefix(line, "#") {
			continue
		}
		patterns = append(patterns, line)
	}
	return patterns, nil
}

// writeTreeRecursive creates a tree object for the directory (relative to repo root).
// 'root' is the repository root (".") and 'dir' is the current directory relative to root.
func writeTreeRecursive(root, dir string, ignores []string) (string, error) {
	var entries []byte

	fullDir := filepath.Join(root, dir)
	files, err := os.ReadDir(fullDir)
	if err != nil {
		return "", err
	}

	for _, f := range files {
		// Ignore the .nutella folder.
		if f.Name() == ".nutella" {
			continue
		}
		// Compute relative path from repo root.
		relPath := f.Name()
		if dir != "." {
			relPath = filepath.Join(dir, f.Name())
		}
		// Skip if path matches any ignore pattern.
		if shouldIgnore(relPath, ignores) {
			continue
		}

		var mode string
		var sha string
		fullPath := filepath.Join(fullDir, f.Name())
		if f.IsDir() {
			mode = "40000"
			sha, err = writeTreeRecursive(root, relPath, ignores)
			if err != nil {
				return "", err
			}
		} else {
			mode = "100644"
			sha, err = hashAndWriteBlob(fullPath)
			if err != nil {
				return "", err
			}
		}

		// Create tree entry: "<mode> <filename>\0<sha>"
		entry := fmt.Sprintf("%s %s", mode, f.Name())
		entryBytes := []byte(entry)
		entryBytes = append(entryBytes, 0)
		shaRaw, _ := hex.DecodeString(sha)
		entryBytes = append(entryBytes, shaRaw...)
		entries = append(entries, entryBytes...)
	}

	header := fmt.Sprintf("tree %d\u0000", len(entries))
	store := append([]byte(header), entries...)
	hash := sha1.Sum(store)
	shaStr := fmt.Sprintf("%x", hash)
	dirName := shaStr[:2]
	fileName := shaStr[2:]
	objPath := filepath.Join(".nutella", "objects", dirName, fileName)

	if err := os.MkdirAll(filepath.Dir(objPath), 0755); err != nil {
		return "", err
	}
	var buf bytes.Buffer
	w := zlib.NewWriter(&buf)
	_, _ = w.Write(store)
	w.Close()
	if err := os.WriteFile(objPath, buf.Bytes(), 0644); err != nil {
		return "", err
	}
	return shaStr, nil
}

// shouldIgnore checks if the given relative path matches any of the ignore patterns.
func shouldIgnore(relPath string, patterns []string) bool {
	for _, pattern := range patterns {
		if matched, _ := filepath.Match(pattern, relPath); matched {
			return true
		}
		if strings.Contains(relPath, pattern) {
			return true
		}
	}
	return false
}

// hashAndWriteBlob creates a blob object from the given file and returns its SHA.
func hashAndWriteBlob(filename string) (string, error) {
	content, err := os.ReadFile(filename)
	if err != nil {
		return "", err
	}

	// First, compute the regular blob object hash
	header := fmt.Sprintf("blob %d\u0000", len(content))
	store := append([]byte(header), content...)
	hash := sha1.Sum(store)
	sha := fmt.Sprintf("%x", hash)

	// Check if this object already exists
	dir := sha[:2]
	name := sha[2:]
	objPath := filepath.Join(".nutella", "objects", dir, name)
	if _, err := os.Stat(objPath); err == nil {
		// Object already exists, just return its SHA
		return sha, nil
	}

	// Find a similar object to use as a base for delta compression
	baseObjID, baseContent := findSimilarObject(content)

	if baseObjID != "" {
		// Compute delta
		delta := computeDelta(baseContent, content)

		// If delta is smaller than the original content (with some margin)
		if len(delta) < len(content)*9/10 {
			// Store as a delta object
			deltaSha, err := writeDeltaObject(baseObjID, delta)
			if err != nil {
				// Fall back to direct storage on error
				fmt.Fprintf(os.Stderr, "Warning: failed to write delta: %v\n", err)
			} else {
				return deltaSha, nil
			}
		}
	}

	// If we reach here, either no suitable base was found or delta wasn't efficient
	// Fall back to storing the full object
	if err := os.MkdirAll(filepath.Join(".nutella", "objects", dir), 0755); err != nil {
		return "", err
	}

	var buf bytes.Buffer
	w := zlib.NewWriter(&buf)
	_, _ = w.Write(store)
	w.Close()

	if err := os.WriteFile(objPath, buf.Bytes(), 0644); err != nil {
		return "", err
	}

	return sha, nil
}

func findSimilarObject(content []byte) (string, []byte) {
	// This is a simplified approach. A real implementation would index objects
	// by size or use other heuristics to find similar files quickly.
	objectsDir := filepath.Join(".nutella", "objects")

	// Look for blob objects only
	var bestMatch string
	var bestContent []byte
	var bestSimilarity float64

	// Walk the objects directory
	filepath.Walk(objectsDir, func(path string, info os.FileInfo, err error) error {
		if err != nil || info.IsDir() || len(filepath.Base(path)) != 38 {
			return nil // Skip directories and non-object files
		}

		// Read the object
		data, err := os.ReadFile(path)
		if err != nil {
			return nil
		}

		// Decompress the object
		r, err := zlib.NewReader(bytes.NewReader(data))
		if err != nil {
			return nil
		}
		defer r.Close()

		objData, err := io.ReadAll(r)
		if err != nil {
			return nil
		}

		// Check if it's a blob object
		parts := bytes.SplitN(objData, []byte{0}, 2)
		if len(parts) != 2 || !bytes.HasPrefix(parts[0], []byte("blob ")) {
			return nil
		}

		objContent := parts[1]

		// Skip if sizes are too different
		if len(objContent) < len(content)/2 || len(objContent) > len(content)*2 {
			return nil
		}

		// Calculate similarity (simplified approach)
		// In a real implementation, you'd use a more sophisticated algorithm
		similarity := calculateSimilarity(objContent, content)

		if similarity > bestSimilarity && similarity > 0.6 { // 60% similarity threshold
			dir := filepath.Base(filepath.Dir(path))
			file := filepath.Base(path)
			bestMatch = dir + file
			bestContent = objContent
			bestSimilarity = similarity
		}

		return nil
	})

	return bestMatch, bestContent
}

func calculateSimilarity(a, b []byte) float64 {
	// This is a simplistic implementation. A real one would use better metrics.
	// For example, you might use Jaccard similarity on n-grams or other methods.

	// For this demo, we'll just sample bytes at regular intervals
	sampleSize := 100
	sampleCount := 0
	matchCount := 0

	// Skip if either is too small
	if len(a) < 10 || len(b) < 10 {
		return 0
	}

	// Sample at regular intervals
	stepA := max(1, len(a)/sampleSize)
	stepB := max(1, len(b)/sampleSize)

	for i := 0; i < min(len(a), sampleSize*stepA); i += stepA {
		for j := 0; j < min(len(b), sampleSize*stepB); j += stepB {
			sampleCount++
			if a[i] == b[j] {
				matchCount++
			}
		}
	}

	if sampleCount == 0 {
		return 0
	}

	return float64(matchCount) / float64(sampleCount)
}

// max returns the maximum of two integers
func max(a, b int) int {
	if a > b {
		return a
	}
	return b
}

// New Restore Command
var restoreCmd = &cobra.Command{
	Use:   "restore <dbname>",
	Short: "Restore a database to a previous commit snapshot",
	Long: `This command will:
  1. Change directory to the given database (./files/<dbname>).
  2. Load snapshots stored in .nutella/snapshots.json.
  3. Display the commit hash, commit message, and timestamp (sorted by time).
  4. Prompt for a commit hash to restore.
  5. Restore the working directory to that commit state.`,
	Args: cobra.ExactArgs(1),
	Run: func(cmd *cobra.Command, args []string) {
		dbName := args[0]
		basePath := filepath.Join(".", "files", dbName)

		// Change working directory to the repository base.
		if err := os.Chdir(basePath); err != nil {
			fmt.Fprintf(os.Stderr, "Error changing directory to %s: %v\n", basePath, err)
			os.Exit(1)
		}

		// Load snapshots from .nutella/snapshots.json.
		snapshots, err := loadSnapshots()
		if err != nil {
			fmt.Fprintf(os.Stderr, "Error loading snapshots: %v\n", err)
			os.Exit(1)
		}

		if len(snapshots) == 0 {
			fmt.Fprintf(os.Stderr, "No snapshots found.\n")
			os.Exit(1)
		}

		// Convert map to slice for sorting.
		type snapEntry struct {
			Key      string
			Snapshot Snapshot
		}
		var snapshotList []snapEntry
		for key, snap := range snapshots {
			snapshotList = append(snapshotList, snapEntry{Key: key, Snapshot: snap})
		}

		// Sort snapshots by timestamp.
		// If timestamps cannot be parsed, fallback to a simple string comparison.
		sort.Slice(snapshotList, func(i, j int) bool {
			ti, err1 := time.Parse(time.RFC3339, snapshotList[i].Snapshot.Timestamp)
			tj, err2 := time.Parse(time.RFC3339, snapshotList[j].Snapshot.Timestamp)
			if err1 != nil || err2 != nil {
				return snapshotList[i].Snapshot.Timestamp < snapshotList[j].Snapshot.Timestamp
			}
			return ti.Before(tj)
		})

		// Display snapshots.
		fmt.Println("Available snapshots:")
		for _, s := range snapshotList {
			fmt.Printf("Commit: %s | Message: %s | Timestamp: %s\n",
				s.Snapshot.Commit, s.Snapshot.Message, s.Snapshot.Timestamp)
		}

		// Prompt the user to select a commit hash.
		fmt.Print("Enter commit hash to restore: ")
		var chosen string
		fmt.Scanln(&chosen)

		// Verify that the chosen commit exists.
		found := false
		for _, s := range snapshotList {
			if s.Snapshot.Commit == chosen {
				found = true
				break
			}
		}
		if !found {
			fmt.Fprintf(os.Stderr, "Commit hash %s not found in snapshots.\n", chosen)
			os.Exit(1)
		}

		// Proceed to restore the chosen commit.
		restoreCommit(chosen)
	},
}

// restoreCommit reads the commit object, extracts the tree SHA, cleans the directory,
// and restores the tree from that commit.
func restoreCommit(commitSha string) {
	data := readObject(commitSha)

	// Find the first null byte to separate header from content
	nullIndex := bytes.IndexByte(data, 0)
	if nullIndex == -1 {
		fmt.Fprintf(os.Stderr, "Invalid commit object: missing null byte\n")
		os.Exit(1)
	}
	body := data[nullIndex+1:]
	lines := bytes.Split(body, []byte("\n"))
	if len(lines) < 1 || !bytes.HasPrefix(lines[0], []byte("tree ")) {
		fmt.Fprintf(os.Stderr, "Invalid commit object: no tree reference found\n")
		os.Exit(1)
	}
	treeSha := string(bytes.TrimPrefix(lines[0], []byte("tree ")))

	// Load ignore patterns
	ignores, _ := loadGitignore()

	// Clean the current directory, preserving .nutella and .nutignore
	cleanCurrentDirectory(ignores)

	// Restore the tree - this will now handle delta objects through the readObject function
	restoreTree(treeSha, ".", "", ignores)

	fmt.Printf("Restored to commit %s\n", commitSha)
}

// loadSnapshots reads snapshots from .nutella/snapshots.json.
func loadSnapshots() (map[string]Snapshot, error) {
	data, err := os.ReadFile(filepath.Join(".nutella", "snapshots.json"))
	if err != nil {
		return nil, err
	}
	var snapshots map[string]Snapshot
	if err := json.Unmarshal(data, &snapshots); err != nil {
		return nil, err
	}
	return snapshots, nil
}

// readObject reads a stored object from .nutella/objects given its SHA.
func readObject(sha string) []byte {
	dir, name := sha[:2], sha[2:]
	path := filepath.Join(".nutella", "objects", dir, name)
	data, err := os.ReadFile(path)
	if err != nil {
		fmt.Fprintf(os.Stderr, "Error reading object file: %v\n", err)
		os.Exit(1)
	}

	r, err := zlib.NewReader(bytes.NewReader(data))
	if err != nil {
		fmt.Fprintf(os.Stderr, "Error creating zlib reader: %v\n", err)
		os.Exit(1)
	}
	defer r.Close()

	decompressedData, err := io.ReadAll(r)
	if err != nil {
		fmt.Fprintf(os.Stderr, "Error decompressing data: %v\n", err)
		os.Exit(1)
	}

	// Check if this is a delta object
	if bytes.HasPrefix(decompressedData, []byte("delta ")) {
		// Parse the header to get base object ID and delta size
		nullIdx := bytes.IndexByte(decompressedData, 0)
		if nullIdx == -1 {
			fmt.Fprintf(os.Stderr, "Invalid delta object: missing null byte\n")
			os.Exit(1)
		}

		header := string(decompressedData[:nullIdx])
		parts := strings.Fields(header)
		if len(parts) != 3 {
			fmt.Fprintf(os.Stderr, "Invalid delta header: %s\n", header)
			os.Exit(1)
		}

		baseObjID := parts[1]

		// Get the delta data
		deltaData := decompressedData[nullIdx+1:]

		// Get the base object
		baseObj := readObject(baseObjID)

		// Extract the content from the base object
		baseNullIdx := bytes.IndexByte(baseObj, 0)
		if baseNullIdx == -1 {
			fmt.Fprintf(os.Stderr, "Invalid base object: missing null byte\n")
			os.Exit(1)
		}
		baseContent := baseObj[baseNullIdx+1:]

		// Apply the delta
		resultContent, err := applyDelta(baseContent, deltaData)
		if err != nil {
			fmt.Fprintf(os.Stderr, "Error applying delta: %v\n", err)
			os.Exit(1)
		}

		// Reconstruct the object with proper header
		// We need to determine the original object type from the base object
		baseHeader := string(baseObj[:baseNullIdx])
		baseParts := strings.Fields(baseHeader)
		if len(baseParts) < 1 {
			fmt.Fprintf(os.Stderr, "Invalid base object header: %s\n", baseHeader)
			os.Exit(1)
		}

		objType := baseParts[0]
		objHeader := fmt.Sprintf("%s %d", objType, len(resultContent))

		return append([]byte(objHeader+"\u0000"), resultContent...)
	}

	// Not a delta object, return as-is
	return decompressedData
}

// cleanCurrentDirectory removes all files and directories in the current directory,
// except for .nutella and .nutignore.
func cleanCurrentDirectory(ignores []string) {
	entries, err := os.ReadDir(".")
	if err != nil {
		fmt.Fprintf(os.Stderr, "Error reading current directory: %v\n", err)
		os.Exit(1)
	}

	for _, entry := range entries {
		name := entry.Name()
		if name == ".nutella" || name == ".nutignore" {
			continue
		}
		if shouldIgnore(name, ignores) {
			continue
		}
		if err := os.RemoveAll(name); err != nil {
			fmt.Fprintf(os.Stderr, "Error removing %s: %v\n", name, err)
		}
	}
}

// restoreTree recreates the files and directories from a tree object.
func restoreTree(treeSha, restorePath, repoRel string, ignores []string) {
	data := readObject(treeSha)

	nullIndex := bytes.IndexByte(data, 0)
	body := data[nullIndex+1:]
	i := 0
	for i < len(body) {
		modeEnd := bytes.IndexByte(body[i:], ' ')
		mode := string(body[i : i+modeEnd])
		i += modeEnd + 1
		nameEnd := bytes.IndexByte(body[i:], 0)
		name := string(body[i : i+nameEnd])
		i += nameEnd + 1
		entrySha := fmt.Sprintf("%x", body[i:i+20])
		i += 20

		relEntry := name
		if repoRel != "" {
			relEntry = filepath.Join(repoRel, name)
		}
		if shouldIgnore(relEntry, ignores) {
			continue
		}

		fullPath := filepath.Join(restorePath, name)
		if mode == "100644" {
			blobData := readObject(entrySha)
			nullIdx := bytes.IndexByte(blobData, 0)
			fileContent := blobData[nullIdx+1:]
			_ = os.MkdirAll(restorePath, 0755)
			if err := os.WriteFile(fullPath, fileContent, 0644); err != nil {
				fmt.Fprintf(os.Stderr, "Failed to write file %s: %v\n", fullPath, err)
			}
		} else if mode == "40000" || mode == "040000" {
			if err := os.MkdirAll(fullPath, 0755); err != nil {
				fmt.Fprintf(os.Stderr, "Failed to create directory %s: %v\n", fullPath, err)
				continue
			}
			newRepoRel := relEntry
			restoreTree(entrySha, fullPath, newRepoRel, ignores)
		}
	}
}

func Init() {
	RootCmd.AddCommand(createDBCmd)
	RootCmd.AddCommand(createCollectionCmd)
	RootCmd.AddCommand(insertCmd)
	RootCmd.AddCommand(findKeyCmd)
	RootCmd.AddCommand(updateCmd)
	RootCmd.AddCommand(deleteCmd)
	RootCmd.AddCommand(handleInitCmd)
	RootCmd.AddCommand(handleCommitAllCmd)
	handleCommitAllCmd.Flags().StringVarP(&commitMessage, "message", "m", "", "Commit message")
	RootCmd.AddCommand(restoreCmd)
	RootCmd.AddCommand(packObjectsCmd)

}<|MERGE_RESOLUTION|>--- conflicted
+++ resolved
@@ -740,13 +740,8 @@
 	name := sha[2:]
 	path := filepath.Join(".nutella", "objects", dir, name)
 
-<<<<<<< HEAD
-	if err := os.MkdirAll(filepath.Join(".nutella", "objects", dir), 0755); err != nil {
-		return "", fmt.Errorf("Error creating commit directory: %w", err)
-=======
 	if err := os.MkdirAll(filepath.Join(".nut", "objects", dir), 0755); err != nil {
 		return "", "", fmt.Errorf("Error creating commit directory: %w", err)
->>>>>>> b11251b2
 	}
 
 	var buf bytes.Buffer

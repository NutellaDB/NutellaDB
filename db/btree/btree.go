package btree

import (
	"encoding/json"
	"fmt"
	"io/ioutil"
	"os"
	"path/filepath"
	"sync"
)

func NewBTree(order int, collectionName string, pageDir string) (*BTree, error) {
    if order < 3 {
        return nil, fmt.Errorf("B-tree order must be at least 3")
    }

    // Make sure the pages dir exists
    if err := os.MkdirAll(pageDir, 0755); err != nil {
        return nil, fmt.Errorf("failed to create pages directory: %v", err)
    }

    // Create root node
    root := &Node{
        ID:       1,
        IsLeaf:   true,
        Keys:     []KeyValue{},
        Children: []int{},
    }

    // Create B-tree
    bt := &BTree{
        RootID:    root.ID,
        Order:     order,
        NextID:    2,
        DBID:      collectionName, // or store the DB/collection name here
        PageDir:   pageDir,
        metadata:  &sync.RWMutex{},
        nodeCache: make(map[int]*Node),
    }

    // Save root node and metadata
    if err := bt.saveNode(root); err != nil {
        return nil, fmt.Errorf("failed to save root node: %v", err)
    }
    if err := bt.saveMetadata(); err != nil {
        return nil, fmt.Errorf("failed to save metadata: %v", err)
    }

    return bt, nil
}

<<<<<<< HEAD
// LoadBTree loads an existing B-tree from a pages directory
func LoadBTree(collectionName, pageDir string) (*BTree, error) {
    metadataPath := filepath.Join(pageDir, "metadata.json")
    data, err := ioutil.ReadFile(metadataPath)
    if err != nil {
        return nil, fmt.Errorf("failed to read metadata file: %v", err)
    }

    bt := &BTree{
        metadata:  &sync.RWMutex{},
        nodeCache: make(map[int]*Node),
    }
    if err := json.Unmarshal(data, bt); err != nil {
        return nil, fmt.Errorf("failed to parse metadata: %v", err)
    }

    // Just in case, store the same pageDir
    bt.PageDir = pageDir
    // Optionally store the collection name
    bt.DBID = collectionName

    return bt, nil
=======
// LoadBTree loads an existing B-tree from the specified DB ID
func LoadBTree(dbID string) (*BTree, error) {
	pageDir := filepath.Join(".", "files", dbID, "pages")
	metadataPath := filepath.Join(pageDir, "..", "metadata.json")

	// Read metadata file
	data, err := ioutil.ReadFile(metadataPath)
	if err != nil {
		return nil, fmt.Errorf("failed to read metadata file: %v", err)
	}

	// Parse metadata
	bt := &BTree{
		metadata:  &sync.RWMutex{},
		nodeCache: make(map[int]*Node),
	}
	err = json.Unmarshal(data, bt)
	if err != nil {
		return nil, fmt.Errorf("failed to parse metadata: %v", err)
	}

	return bt, nil
>>>>>>> dfa4aa06
}
// saveMetadata saves the B-tree metadata to disk
func (bt *BTree) saveMetadata() error {
	bt.metadata.RLock()
	defer bt.metadata.RUnlock()

	metadataPath := filepath.Join(bt.PageDir, "..", "metadata.json")
	data, err := json.MarshalIndent(bt, "", "  ")
	if err != nil {
		return fmt.Errorf("failed to marshal metadata: %v", err)
	}

	err = ioutil.WriteFile(metadataPath, data, 0644)
	if err != nil {
		return fmt.Errorf("failed to write metadata file: %v", err)
	}

	return nil
}

// Close closes the B-tree and frees resources
func (bt *BTree) Close() error {
	// Save metadata
	err := bt.saveMetadata()
	if err != nil {
		return fmt.Errorf("failed to save metadata: %v", err)
	}

	// Clear cache
	bt.nodeCache = make(map[int]*Node)

	return nil
}<|MERGE_RESOLUTION|>--- conflicted
+++ resolved
@@ -49,7 +49,6 @@
     return bt, nil
 }
 
-<<<<<<< HEAD
 // LoadBTree loads an existing B-tree from a pages directory
 func LoadBTree(collectionName, pageDir string) (*BTree, error) {
     metadataPath := filepath.Join(pageDir, "metadata.json")
@@ -72,30 +71,6 @@
     bt.DBID = collectionName
 
     return bt, nil
-=======
-// LoadBTree loads an existing B-tree from the specified DB ID
-func LoadBTree(dbID string) (*BTree, error) {
-	pageDir := filepath.Join(".", "files", dbID, "pages")
-	metadataPath := filepath.Join(pageDir, "..", "metadata.json")
-
-	// Read metadata file
-	data, err := ioutil.ReadFile(metadataPath)
-	if err != nil {
-		return nil, fmt.Errorf("failed to read metadata file: %v", err)
-	}
-
-	// Parse metadata
-	bt := &BTree{
-		metadata:  &sync.RWMutex{},
-		nodeCache: make(map[int]*Node),
-	}
-	err = json.Unmarshal(data, bt)
-	if err != nil {
-		return nil, fmt.Errorf("failed to parse metadata: %v", err)
-	}
-
-	return bt, nil
->>>>>>> dfa4aa06
 }
 // saveMetadata saves the B-tree metadata to disk
 func (bt *BTree) saveMetadata() error {
